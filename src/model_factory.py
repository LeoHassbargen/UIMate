from keras import models, layers, Model
import tensorflow as tf


import numpy as np

aesthetics_mean = 0.574732
learnability_mean = 0.601879
efficiency_mean = 0.603826
usability_mean = 0.581544
design_quality_mean = 0.581577

N_edge_features = 50176

# Put them in a float32 array:
output_means = np.array(
    [
        aesthetics_mean,
        learnability_mean,
        efficiency_mean,
        usability_mean,
        design_quality_mean,
    ],
    dtype=np.float32,
)


class MeanBaselineLayer(tf.keras.layers.Layer):
    """
    A custom Keras layer that always outputs a fixed vector of means,
    regardless of the input.
    """

    def __init__(self, means, trainable=False, **kwargs):
        super().__init__(**kwargs)

        # Store the means in a TF variable. By default, it's non-trainable
        # for a "true" baseline. If you set trainable=True, the model can
        # learn the best constant offset during fit.
        self.means = tf.Variable(
            initial_value=means,
            trainable=trainable,
            dtype=tf.float32,
            name="fixed_means",
        )

    def call(self, inputs):
        # inputs.shape -> (batch_size, anything)
        batch_size = tf.shape(inputs)[0]
        # Repeat the means for each sample in the batch
        return tf.tile(tf.reshape(self.means, [1, -1]), [batch_size, 1])

    def get_config(self):
        """
        Return a dictionary containing the configuration used to initialize this layer.
        """
        base_config = super().get_config()
        # Convert the tensor to a Python list so it can be serialized in JSON.
        means_list = self.means.numpy().tolist()

        config = {**base_config, "means": means_list, "trainable": self.means.trainable}
        return config

    @classmethod
    def from_config(cls, config):
        """
        Recreate the layer from its config. We pop 'means' and 'trainable'
        from config, then pass them in to the constructor.
        """
        means = config.pop("means")
        trainable = config.pop("trainable", False)
        # Convert means back to tf-compatible type
        means_tf = tf.constant(means, dtype=tf.float32)
        return cls(means=means_tf, trainable=trainable, **config)


def create_mean_baseline_model(input_shape, means=output_means, trainable=False):
    """
    Builds a Keras model whose output is always `means`.

    Args:
        means (list or np.array): 1D array of length = number of target dims
        trainable (bool): Whether we allow this constant to be adjusted
                          during `model.fit()`. Usually False for a pure
                          baseline, True if you want to let it "learn"
                          the best constant offset.
    """
    # Define a dummy input layer. The shape can be anything as it will be ignored.
    inputs = tf.keras.Input(shape=input_shape)
    outputs = MeanBaselineLayer(means, trainable=trainable)(inputs)
    model = tf.keras.Model(inputs, outputs, name="mean_baseline_model")
    return model, "mean-baseline"


def create_simple_cnn(input_shape=(224, 224, 3), output_dim=5):
    """
    output_dim=5, z.B. [ aesth, learn, effic, usability, design_quality ]
    """
    model = models.Sequential()
    # Define an explicit input layer
    model.add(tf.keras.Input(shape=input_shape))

    # First convolution layer
    model.add(layers.Conv2D(32, (3, 3), activation="relu"))
    model.add(layers.MaxPooling2D((2, 2)))

    # Second convolution layer
    model.add(layers.Conv2D(64, (3, 3), activation="relu"))
    model.add(layers.MaxPooling2D((2, 2)))

    # flatten and dense-Layer
    model.add(layers.Flatten())
    model.add(layers.Dense(64, activation="relu"))
    model.add(layers.Dense(output_dim))

    return model, "simple-cnn"


<<<<<<< HEAD
def create_resnet_50_model(input_shape=(224, 224, 3), output_dim=5, train_base=False):
    """
    Loads a pretrained ResNet50 as a feature extractor, then adds
    Dense layers for final output_dim=5. If 'train_base' is True,
    the base ResNet layers will be unfrozen and also trained.
    """
    base_model = tf.keras.applications.resnet50.ResNet50(
        include_top=False, weights="imagenet", input_shape=input_shape
    )
    # Freeze all base layers unless training the entire ResNet
    base_model.trainable = train_base

    model = models.Sequential()
    model.add(base_model)
    model.add(layers.Flatten())
    model.add(layers.Dense(64, activation="relu"))
    model.add(layers.Dense(output_dim))  # e.g. 5 ratings
    return model, "resnet50-pretrained"


def create_resnet_151v2_model(
    input_shape=(224, 224, 3), output_dim=5, train_base=False
):
    """
    Loads a pretrained ResNet50 as a feature extractor, then adds
    Dense layers for final output_dim=5. If 'train_base' is True,
    the base ResNet layers will be unfrozen and also trained.
    """
    base_model = tf.keras.applications.ResNet152V2(
        include_top=False, weights="imagenet", input_shape=input_shape
    )
    # Freeze all base layers unless training the entire ResNet
    base_model.trainable = train_base

    model = models.Sequential()
    model.add(base_model)
    model.add(layers.Flatten())
    model.add(layers.Dense(64, activation="relu"))
    model.add(layers.Dense(output_dim))  # e.g. 5 ratings
    return model, "resnet151V2-pretrained"
=======
# As the dataset probably does not support a CNN using simple pixel inputs, we now want to use a pre-trained model.
def create_pretrained_resnet_cnn(
    input_shape=(224, 224, 3), output_dim=5, trainable=False
):
    """
    output_dim=5, z.B. [ aesth, learn, effic, usability, design_quality ]
    """
    resnet = tf.keras.applications.ResNet152V2(
        include_top=False, weights="imagenet", input_shape=input_shape
    )

    resnet.trainable = trainable

    # Build the full model
    model = models.Sequential(
        [
            resnet,
            layers.GlobalAveragePooling2D(),
            layers.Dense(512, activation="relu"),
            layers.Dropout(0.5),
            layers.BatchNormalization(),
            layers.Dense(256, activation="relu"),
            layers.Dropout(0.5),
            layers.Dense(output_dim, activation="linear"),
        ]
    )

    return model, "resnet-cnn"


def create_pretrained_resnet_cnn_with_features(
    input_shape=(224, 224, 3),
    edge_input_shape=(N_edge_features,),
    histogram_input_shape=(512,),
    output_dim=5,
    trainable=False,
):
    """
    Erstellt ein Modell mit vortrainiertem ResNet und zusätzlichen Eingängen für Histogramme und Edges.

    Args:
        input_shape (tuple): Form der Bilddaten.
        output_dim (int): Anzahl der Ausgabedimensionen.
        trainable (bool): Ob die ResNet-Gewichte trainierbar sind.
        histogram_input_shape (tuple): Form der Histogramm-Daten.
        edge_input_shape (tuple): Form der Edge-Daten.

    Returns:
        model (tf.keras.Model): Das kombinierte Modell.
        str: Basisname des Modells.
    """

    # Image Input und ResNet Verarbeitung
    image_input = layers.Input(shape=input_shape, name="image_input")
    resnet = tf.keras.applications.ResNet152V2(
        include_top=False, weights="imagenet", input_shape=input_shape
    )
    resnet.trainable = trainable
    x = resnet(image_input)
    x = layers.GlobalAveragePooling2D()(x)
    x = layers.Dense(512, activation="relu")(x)
    x = layers.Dropout(0.5)(x)
    x = layers.BatchNormalization()(x)
    x = layers.Dense(256, activation="relu")(x)
    x = layers.Dropout(0.5)(x)

    # Histogram Input und Verarbeitung
    histogram_input = layers.Input(shape=histogram_input_shape, name="histogram_input")
    h = layers.Dense(128, activation="relu")(histogram_input)
    h = layers.BatchNormalization()(h)
    h = layers.Dropout(0.3)(h)

    # Edge Input und Verarbeitung
    edge_input = layers.Input(shape=edge_input_shape, name="edge_input")
    e = layers.Flatten()(edge_input)  # Flatten der Edge-Daten
    e = layers.Dense(128, activation="relu")(e)
    e = layers.BatchNormalization()(e)
    e = layers.Dropout(0.3)(e)

    # Kombination der Features
    combined = layers.concatenate([x, h, e])

    # Weitere Dense-Schichten nach der Kombination
    combined = layers.Dense(512, activation="relu")(combined)
    combined = layers.Dropout(0.5)(combined)
    combined = layers.BatchNormalization()(combined)
    combined = layers.Dense(output_dim, activation="linear")(combined)

    # Modell definieren
    model = Model(
        inputs=[image_input, histogram_input, edge_input],
        outputs=combined,
        name="resnet_cnn_with_features",
    )

    return model, "resnet-cnn-with-features"
>>>>>>> 20924350
<|MERGE_RESOLUTION|>--- conflicted
+++ resolved
@@ -116,48 +116,6 @@
     return model, "simple-cnn"
 
 
-<<<<<<< HEAD
-def create_resnet_50_model(input_shape=(224, 224, 3), output_dim=5, train_base=False):
-    """
-    Loads a pretrained ResNet50 as a feature extractor, then adds
-    Dense layers for final output_dim=5. If 'train_base' is True,
-    the base ResNet layers will be unfrozen and also trained.
-    """
-    base_model = tf.keras.applications.resnet50.ResNet50(
-        include_top=False, weights="imagenet", input_shape=input_shape
-    )
-    # Freeze all base layers unless training the entire ResNet
-    base_model.trainable = train_base
-
-    model = models.Sequential()
-    model.add(base_model)
-    model.add(layers.Flatten())
-    model.add(layers.Dense(64, activation="relu"))
-    model.add(layers.Dense(output_dim))  # e.g. 5 ratings
-    return model, "resnet50-pretrained"
-
-
-def create_resnet_151v2_model(
-    input_shape=(224, 224, 3), output_dim=5, train_base=False
-):
-    """
-    Loads a pretrained ResNet50 as a feature extractor, then adds
-    Dense layers for final output_dim=5. If 'train_base' is True,
-    the base ResNet layers will be unfrozen and also trained.
-    """
-    base_model = tf.keras.applications.ResNet152V2(
-        include_top=False, weights="imagenet", input_shape=input_shape
-    )
-    # Freeze all base layers unless training the entire ResNet
-    base_model.trainable = train_base
-
-    model = models.Sequential()
-    model.add(base_model)
-    model.add(layers.Flatten())
-    model.add(layers.Dense(64, activation="relu"))
-    model.add(layers.Dense(output_dim))  # e.g. 5 ratings
-    return model, "resnet151V2-pretrained"
-=======
 # As the dataset probably does not support a CNN using simple pixel inputs, we now want to use a pre-trained model.
 def create_pretrained_resnet_cnn(
     input_shape=(224, 224, 3), output_dim=5, trainable=False
@@ -254,4 +212,45 @@
     )
 
     return model, "resnet-cnn-with-features"
->>>>>>> 20924350
+
+
+def create_resnet_50_model(input_shape=(224, 224, 3), output_dim=5, train_base=False):
+    """
+    Loads a pretrained ResNet50 as a feature extractor, then adds
+    Dense layers for final output_dim=5. If 'train_base' is True,
+    the base ResNet layers will be unfrozen and also trained.
+    """
+    base_model = tf.keras.applications.resnet50.ResNet50(
+        include_top=False, weights="imagenet", input_shape=input_shape
+    )
+    # Freeze all base layers unless training the entire ResNet
+    base_model.trainable = train_base
+
+    model = models.Sequential()
+    model.add(base_model)
+    model.add(layers.Flatten())
+    model.add(layers.Dense(64, activation="relu"))
+    model.add(layers.Dense(output_dim))  # e.g. 5 ratings
+    return model, "resnet50-pretrained"
+
+
+def create_resnet_151v2_model(
+    input_shape=(224, 224, 3), output_dim=5, train_base=False
+):
+    """
+    Loads a pretrained ResNet50 as a feature extractor, then adds
+    Dense layers for final output_dim=5. If 'train_base' is True,
+    the base ResNet layers will be unfrozen and also trained.
+    """
+    base_model = tf.keras.applications.ResNet152V2(
+        include_top=False, weights="imagenet", input_shape=input_shape
+    )
+    # Freeze all base layers unless training the entire ResNet
+    base_model.trainable = train_base
+
+    model = models.Sequential()
+    model.add(base_model)
+    model.add(layers.Flatten())
+    model.add(layers.Dense(64, activation="relu"))
+    model.add(layers.Dense(output_dim))  # e.g. 5 ratings
+    return model, "resnet151V2-pretrained"