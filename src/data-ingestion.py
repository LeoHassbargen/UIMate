# Ingest all the data necessary to train the model. This file contains everything for the pipeline up to training the model.
# 1. Load the uicrit dataset from the csv file and cutoff the comments as they are not needed
# 2. Load the needed and available screenshots from the combined folder
# 3. Preprocess the images and transform them into a smaller format
# 4. Save the images and the uicrit dataset to the file system

# 1.
import os
import pandas as pd
import time

uicrit_path = os.path.abspath(
    os.path.join(os.path.dirname(__file__), "..", "uicrit/uicrit_public.csv")
)

print(f"Loading uicrit dataset from {uicrit_path}")
start_time = time.time()
try:
    uicrit = pd.read_csv(uicrit_path)
except FileNotFoundError:
    print(f"Error: Could not find the uicrit dataset at {uicrit_path}.")
    exit(1)
stop_time = time.time()
print(f"Loaded the uicrit dataset in {stop_time - start_time} seconds.")
print(f"Loaded uicrit dataset with {len(uicrit)} entries.")

# Cutoff the columns that are not needed: comments, comments_source
uicrit = uicrit.drop(columns=["comments", "comments_source"])
print(f"Cut off the columns 'comments' and 'comments_source'.")

# Define the rating scales
rating_scales = {
    'aesthetics_rating': 10,       # Scale 1-10
    'learnability': 5,            # Scale 1-5
    'efficency': 5,               # Scale 1-5
    'usability_rating': 10,       # Scale 1-10
    'design_quality_rating': 10   # Scale 1-10
}

# Normalize the relevant rating columns
# We divide each rating by its maximum value (specified above).
print("Normalizing the rating columns.")
start_time = time.time()
for col, scale in rating_scales.items():
    if col in uicrit.columns:
        uicrit[col] = uicrit[col] / scale
        print(f"Normalized '{col}' by a factor of {scale}.")

stop_time = time.time()
print(f"Normalized all rating columns in {stop_time - start_time} seconds.")

# 2.
import cv2
import numpy as np

image_names = uicrit["rico_id"].values

print(f"Loading {len(image_names)} images from the combined folder.")
start_time = time.time()
all_loaded = True

# Load the images from the combined folder
images = {}
start_time = time.time()
for image_name in image_names:
    image_path = os.path.abspath(
        os.path.join(os.path.dirname(__file__), "..", "combined", f"{image_name}.jpg")
    )
    image = cv2.imread(image_path)

    if image is not None:
        images[image_name] = image
    else:
        all_loaded = False


stop_time = time.time()

print(f"Loaded the images in {stop_time - start_time} seconds.")

print(f"Loaded {len(images)} images.")
print(f"All images loaded successfully: {all_loaded}")
# 3.

# Resize the images to 224x224
print("Resizing images to 224x224.")
start_time = time.time()
images = {key: cv2.resize(image, (224, 224)) for key, image in images.items()}
stop_time = time.time()
print(f"Resized all images in {stop_time - start_time} seconds.")

# Normalize the images
print("Normalizing images.")
images = {key: image / 255.0 for key, image in images.items()}
print("Normalized all images.")

# Convert the images to numpy arrays
images = {key: np.array(image) for key, image in images.items()}

# 4.

# Ensure the data directory exists
data_dir = os.path.abspath(os.path.join(os.path.dirname(__file__), "..", "data"))
os.makedirs(data_dir, exist_ok=True)

# Save both the images and the uicrit dataset to the file system
print(f"Saving images to {os.path.join(data_dir, 'images.npy')}.")
try:
    np.save(os.path.join(data_dir, "images.npy"), images)
except FileNotFoundError:
    print(
        f"Error: Could not save the images to {os.path.join(data_dir, 'images.npy')}."
    )
    exit(1)
print("Saved images.")

print(f"Saving uicrit dataset to {os.path.join(data_dir, 'uicrit.csv')}.")
try:
<<<<<<< HEAD
    uicrit.to_csv(os.path.join(data_dir, 'uicrit.csv'))
    np.save(os.path.join(data_dir, 'rating_scales.npy'), rating_scales)
=======
    uicrit.to_csv(os.path.join(data_dir, "uicrit.csv"))
>>>>>>> 2b452ba8
except FileNotFoundError:
    print(
        f"Error: Could not save the uicrit dataset to {os.path.join(data_dir, 'uicrit.csv')}."
    )
    exit(1)
print("Saved uicrit dataset.")<|MERGE_RESOLUTION|>--- conflicted
+++ resolved
@@ -30,11 +30,11 @@
 
 # Define the rating scales
 rating_scales = {
-    'aesthetics_rating': 10,       # Scale 1-10
-    'learnability': 5,            # Scale 1-5
-    'efficency': 5,               # Scale 1-5
-    'usability_rating': 10,       # Scale 1-10
-    'design_quality_rating': 10   # Scale 1-10
+    "aesthetics_rating": 10,  # Scale 1-10
+    "learnability": 5,  # Scale 1-5
+    "efficency": 5,  # Scale 1-5
+    "usability_rating": 10,  # Scale 1-10
+    "design_quality_rating": 10,  # Scale 1-10
 }
 
 # Normalize the relevant rating columns
@@ -116,12 +116,8 @@
 
 print(f"Saving uicrit dataset to {os.path.join(data_dir, 'uicrit.csv')}.")
 try:
-<<<<<<< HEAD
-    uicrit.to_csv(os.path.join(data_dir, 'uicrit.csv'))
-    np.save(os.path.join(data_dir, 'rating_scales.npy'), rating_scales)
-=======
     uicrit.to_csv(os.path.join(data_dir, "uicrit.csv"))
->>>>>>> 2b452ba8
+    np.save(os.path.join(data_dir, "rating_scales.npy"), rating_scales)
 except FileNotFoundError:
     print(
         f"Error: Could not save the uicrit dataset to {os.path.join(data_dir, 'uicrit.csv')}."
