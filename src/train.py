--- conflicted
+++ resolved
@@ -24,14 +24,13 @@
     get_mean_ratings,
 )
 
-<<<<<<< HEAD
+# Fügen Sie den Pfad zu src/train hinzu
+sys.path.append(os.path.abspath(os.path.join(os.path.dirname(__file__), "train")))
 from model_factory import (
     create_simple_cnn,
     create_resnet_50_model,
     create_resnet_151v2_model,
-=======
-# Fügen Sie den Pfad zu src/train hinzu
-sys.path.append(os.path.abspath(os.path.join(os.path.dirname(__file__), "train")))
+)
 
 # Import weighted_mse_around_mean from src/train/loss.py
 from loss import weighted_mse_around_mean
@@ -41,7 +40,6 @@
     create_mean_baseline_model,
     create_pretrained_resnet_cnn,
     create_pretrained_resnet_cnn_with_features,
->>>>>>> 20924350
 )
 
 
@@ -81,9 +79,6 @@
 print("Starting training...")
 start_time = time.time()
 history = model.fit(
-<<<<<<< HEAD
-    X_train, y_train, validation_data=(X_val, y_val), epochs=EPOCHS, batch_size=16
-=======
     x={
         "image_input": X_train["image_input"],
         "histogram_input": X_train["histogram_input"],
@@ -100,7 +95,6 @@
     ),
     epochs=10,
     batch_size=16,
->>>>>>> 20924350
 )
 end_time = time.time()
 # Collect the duration using 2 digits after the comma.
