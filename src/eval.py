import os
from sklearn.metrics import (
<<<<<<< HEAD
    accuracy_score,
    f1_score,
    mean_absolute_error,
    mean_squared_error,
=======
    mean_absolute_error,
    mean_squared_error,
    explained_variance_score,
>>>>>>> 20924350
)
import tensorflow as tf
import numpy as np


def evaluate_model(model_path, X_val, y_val):
    # Load the model
    model = tf.keras.models.load_model(model_path)

    # Make the predictions
    predictions = model.predict(X_val)

    # Print the variance of the predictions
    print(f"Variance of the predictions: {np.var(predictions):.4f}")
    print(f"Variance of the true values: {np.var(y_val):.4f}")

    # Compute the overall metrics
    mse = mean_squared_error(y_val, predictions)
    mae = mean_absolute_error(y_val, predictions)
    evs = explained_variance_score(y_val, predictions)

    print(f"Overall Test MSE: {mse:.4f}")
    print(f"Overall Test MAE: {mae:.4f}")
    print(f"Overall Test EVS: {evs:.4f}")

    # 1) Define rating names for the 5 predicted dimensions:
    rating_scales = np.load(
        os.path.abspath(
            os.path.join(os.path.dirname(__file__), "..", "data", "rating_scales.npy")
        ),
        allow_pickle=True,
    ).item()

    # 2) Loop through each dimension to compute metrics individually
    print("\nDetailed per-dimension metrics:")
    per_dimension_metrics = {}

    for i, rating_name in enumerate(rating_scales.keys()):
        dim_mse = mean_squared_error(y_val[:, i], predictions[:, i])
        dim_mae = mean_absolute_error(y_val[:, i], predictions[:, i])
<<<<<<< HEAD

        print(f"  {rating_name}: MSE = {dim_mse:.4f}, MAE = {dim_mae:.4f}")

        per_dimension_metrics[rating_name] = {
            "mse": dim_mse,
            "mae": dim_mae,
        }

    # Return a dictionary with all relevant metrics
    return {
        "overall_mse": mse,
        "overall_mae": mae,
        "per_dimension": per_dimension_metrics,
    }
=======
        dim_evs = explained_variance_score(y_val[:, i], predictions[:, i])

        print(
            f"  {rating_name}: MSE = {dim_mse:.4f}, MAE = {dim_mae:.4f}, EVS = {dim_evs:.4f}"
        )
>>>>>>> 20924350
<|MERGE_RESOLUTION|>--- conflicted
+++ resolved
@@ -1,15 +1,8 @@
 import os
 from sklearn.metrics import (
-<<<<<<< HEAD
-    accuracy_score,
-    f1_score,
-    mean_absolute_error,
-    mean_squared_error,
-=======
     mean_absolute_error,
     mean_squared_error,
     explained_variance_score,
->>>>>>> 20924350
 )
 import tensorflow as tf
 import numpy as np
@@ -50,25 +43,8 @@
     for i, rating_name in enumerate(rating_scales.keys()):
         dim_mse = mean_squared_error(y_val[:, i], predictions[:, i])
         dim_mae = mean_absolute_error(y_val[:, i], predictions[:, i])
-<<<<<<< HEAD
-
-        print(f"  {rating_name}: MSE = {dim_mse:.4f}, MAE = {dim_mae:.4f}")
-
-        per_dimension_metrics[rating_name] = {
-            "mse": dim_mse,
-            "mae": dim_mae,
-        }
-
-    # Return a dictionary with all relevant metrics
-    return {
-        "overall_mse": mse,
-        "overall_mae": mae,
-        "per_dimension": per_dimension_metrics,
-    }
-=======
         dim_evs = explained_variance_score(y_val[:, i], predictions[:, i])
 
         print(
             f"  {rating_name}: MSE = {dim_mse:.4f}, MAE = {dim_mae:.4f}, EVS = {dim_evs:.4f}"
-        )
->>>>>>> 20924350
+        )