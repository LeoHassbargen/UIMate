--- conflicted
+++ resolved
@@ -177,12 +177,9 @@
 data/
 model/
 logs/
-<<<<<<< HEAD
-=======
 
 # Exclude all jupyter notebooks
 *.ipynb
->>>>>>> 20924350
 
 # MacOS
 .DS_Store